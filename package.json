{
  "name": "deploy-appengine",
  "version": "0.4.0",
  "description": "Github Action: Deploy to Google App Engine",
  "main": "dist/index.js",
  "scripts": {
    "build": "ncc build src/index.ts",
    "lint": "eslint . --ext .ts,.tsx",
    "format": "prettier --write **.ts",
    "test": "mocha -r ts-node/register -t 150s 'tests/*.test.ts' --exit"
  },
  "repository": {
    "type": "git",
    "url": "https://github.com/google-github-actions/deploy-appengine"
  },
  "keywords": [
    "actions",
    "google cloud",
    "app engine",
    "deploy",
    "app"
  ],
  "author": "Google LLC",
  "license": "Apache-2.0",
  "dependencies": {
    "@actions/core": "^1.5.0",
    "@actions/exec": "^1.0.4",
    "@google-github-actions/setup-cloud-sdk": "^0.3.0"
  },
  "devDependencies": {
    "@types/chai": "^4.2.x",
    "@types/mocha": "^9.0.0",
<<<<<<< HEAD
    "@types/node": "^16.11.11",
    "@types/sinon": "^10.0.2",
=======
    "@types/node": "^16.11.7",
    "@types/sinon": "^10.0.6",
>>>>>>> 79ee50ce
    "@typescript-eslint/eslint-plugin": "^4.33.0",
    "@typescript-eslint/parser": "^4.33.0",
    "@zeit/ncc": "^0.22.0",
    "chai": "^4.2.x",
    "eslint": "^7.32.0",
    "eslint-config-prettier": "^8.3.0",
    "eslint-plugin-prettier": "^4.0.x",
    "mocha": "^9.1.3",
    "prettier": "^2.4.1",
    "sinon": "^12.0.1",
    "ts-node": "^10.4.0",
    "typescript": "^4.3.5"
  }
}<|MERGE_RESOLUTION|>--- conflicted
+++ resolved
@@ -30,13 +30,8 @@
   "devDependencies": {
     "@types/chai": "^4.2.x",
     "@types/mocha": "^9.0.0",
-<<<<<<< HEAD
     "@types/node": "^16.11.11",
-    "@types/sinon": "^10.0.2",
-=======
-    "@types/node": "^16.11.7",
     "@types/sinon": "^10.0.6",
->>>>>>> 79ee50ce
     "@typescript-eslint/eslint-plugin": "^4.33.0",
     "@typescript-eslint/parser": "^4.33.0",
     "@zeit/ncc": "^0.22.0",
