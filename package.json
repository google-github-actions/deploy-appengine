--- conflicted
+++ resolved
@@ -39,13 +39,8 @@
     "@types/mocha": "^8.2.3",
     "@types/node": "^15.12.5",
     "@types/sinon": "^10.0.2",
-<<<<<<< HEAD
-    "@typescript-eslint/eslint-plugin": "^4.28.1",
+    "@typescript-eslint/eslint-plugin": "^4.28.3",
     "@typescript-eslint/parser": "^4.28.3",
-=======
-    "@typescript-eslint/eslint-plugin": "^4.28.3",
-    "@typescript-eslint/parser": "^4.26.0",
->>>>>>> 5270793d
     "@zeit/ncc": "^0.22.0",
     "chai": "^4.2.x",
     "eslint": "^7.29.0",
